/**
 * QUESTION CONTROLLER - Handles all question-related operations
 *
 * HACKTOBERFEST TODO:
 * This controller manages CRUD operations for interview questions.
 *
 * CONTRIBUTOR TASKS:
 * Implement the following controller functions:
 *
 * 1. createQuestion - POST /api/questions
 * 2. getAllQuestions - GET /api/questions (with filtering, sorting, pagination)
 * 3. getQuestionById - GET /api/questions/:id
 * 4. updateQuestion - PUT /api/questions/:id
 * 5. deleteQuestion - DELETE /api/questions/:id
 * 6. upvoteQuestion - POST /api/questions/:id/upvote
 * 7. getQuestionUpvotes - GET /api/questions/:id/upvotes
 * 8. searchQuestions - GET /api/questions/search
 * 9. getCategories - GET /api/categories
 *
 * FILTERING & SORTING:
 * - Filter by: company, topic, role, difficulty, date range
 * - Sort by: latest, oldest, upvotes
 * - Pagination: page, limit query params
 *
 * TIMESTAMPS:
 * - All questions include createdAt and updatedAt
 * - Return timestamps in ISO format
 */

import Question from '../models/Question.js';

/**
 * TODO: IMPLEMENT CREATE QUESTION
 *
 * @route   POST /api/questions
 * @desc    Create a new interview question
 * @access  Private (authenticated users only)
 *
 * Steps:
 * 1. Extract questionText, company, topic, role, difficulty from req.body
 * 2. Add submittedBy field from req.user.id (optional - for anonymous support)
 * 3. Create question using Question.create()
 * 4. Return 201 response with created question
 * 5. Handle errors (validation, duplicate, etc.)
 *
 * REQUEST BODY:
 * {
 *   questionText: "Explain event loop in Node.js",
 *   company: "Amazon",
 *   topic: "JavaScript",
 *   role: "SDE",
 *   difficulty: "Medium"
 * }
 *
 * RESPONSE:
 * {
 *   success: true,
 *   message: "Question created successfully",
 *   data: { question object with id, timestamps, etc. }
 * }
 */

export const createQuestion = async (req, res, next) => {
  try {
    // Extract required fields from request body
    const { questionText, company, topic, role, difficulty } = req.body;

<<<<<<< HEAD
    // Create question with submittedBy field (optional for anonymous)
    // const question = await Question.create({
    //   questionText,
    //   company,
    //   topic,
    //   role,
    //   difficulty,
    //   submittedBy: req.user ? req.user.id : null
    // });

=======
    // Create question with submittedBy field from authenticated user
>>>>>>> 0df4299e
    const question = await Question.create({
      questionText,
      company,
      topic,
      role,
      difficulty,
<<<<<<< HEAD
      submittedBy: req.user ? req.user.id : null
=======
      submittedBy: req.user.id
    });

    res.status(201).json({
      success: true,
      message: "Question created successfully",
      data: question
>>>>>>> 0df4299e
    });

    res.status(201).json({
      success: true,
      message: "Question created successfully",
      data: question
    });


  } catch (error) {
    next(error);
  }
};

/**
 * TODO: IMPLEMENT GET ALL QUESTIONS
 *
 * @route   GET /api/questions
 * @desc    Get all questions with filtering, sorting, and pagination
 * @access  Public
 *
 * QUERY PARAMETERS:
 * - company: Filter by company name
 * - topic: Filter by topic
 * - role: Filter by job role
 * - difficulty: Filter by difficulty (Easy/Medium/Hard)
 * - sort: Sort by 'latest', 'oldest', or 'upvotes'
 * - fromDate: Filter questions from this date
 * - toDate: Filter questions until this date
 * - page: Page number (default: 1)
 * - limit: Results per page (default: 10)
 *
 * Steps:
 * 1. Build filter object based on query params
 * 2. Build sort object based on sort param
 * 3. Calculate skip value for pagination: (page - 1) * limit
 * 4. Query database with filters, sort, skip, and limit
 * 5. Get total count for pagination info
 * 6. Return questions with pagination metadata
 *
 * EXAMPLE QUERY:
 * GET /api/questions?company=Amazon&topic=Arrays&sort=latest&page=1&limit=10
 *
 * RESPONSE:
 * {
 *   success: true,
 *   count: 45,
 *   page: 1,
 *   pages: 5,
 *   data: [array of questions]
 * }
 */

export const getAllQuestions = async (req, res, next) => {
  try {
    // Extract query parameters
    const { company, topic, role, difficulty, sort, fromDate, toDate, page = 1, limit = 10 } = req.query;

<<<<<<< HEAD
    // Build filter object

    // if (company) filter.company = company;
    // if (topic) filter.topic = topic;
    // if (role) filter.role = role;
    // if (difficulty) filter.difficulty = difficulty;

    // Date range filtering
    // if (fromDate || toDate) {
    //   filter.createdAt = {};
    //   if (fromDate) filter.createdAt.$gte = new Date(fromDate);
    //   if (toDate) filter.createdAt.$lte = new Date(toDate);
    // }

    // Build sort object
    // let sortOption = {};
    // if (sort === 'latest') sortOption = { createdAt: -1 };
    // else if (sort === 'oldest') sortOption = { createdAt: 1 };
    // else if (sort === 'upvotes') sortOption = { upvotes: -1 };
    // else sortOption = { createdAt: -1 }; // default

    // Pagination
    // const skip = (page - 1) * limit;

    // Execute query
    // const questions = await Question.find(filter)
    //   .sort(sortOption)
    //   .skip(skip)
    //   .limit(parseInt(limit))
    //   .populate('submittedBy', 'name');

    // Get total count
    // const total = await Question.countDocuments(filter);

=======
    // Build filter object based on query parameters
>>>>>>> 0df4299e
    const filter = {};
    if (company) filter.company = company;
    if (topic) filter.topic = topic;
    if (role) filter.role = role;
    if (difficulty) filter.difficulty = difficulty;

<<<<<<< HEAD
=======
    // Handle date range filtering on createdAt field
>>>>>>> 0df4299e
    if (fromDate || toDate) {
      filter.createdAt = {};
      if (fromDate) filter.createdAt.$gte = new Date(fromDate);
      if (toDate) filter.createdAt.$lte = new Date(toDate);
    }

<<<<<<< HEAD
=======
    // Build sort object based on sort parameter
>>>>>>> 0df4299e
    let sortOption = {};
    if (sort === 'latest') sortOption = { createdAt: -1 };
    else if (sort === 'oldest') sortOption = { createdAt: 1 };
    else if (sort === 'upvotes') sortOption = { upvotes: -1 };
<<<<<<< HEAD
    else sortOption = { createdAt: -1 };

    const skip = (page - 1) * limit;

    const questions = await Question.find(filter)
      .sort(sortOption)
      .skip(parseInt(skip))
      .limit(parseInt(limit))
      .populate('submittedBy', 'name');

    const total = await Question.countDocuments(filter);

    res.status(200).json({
      success: true,
      count: questions.length,
      page: parseInt(page),
      pages: Math.ceil(total / limit),
=======
    else sortOption = { createdAt: -1 }; // default to latest

    // Calculate pagination values
    const pageNum = parseInt(page);
    const limitNum = parseInt(limit);
    const skip = (pageNum - 1) * limitNum;

    // Execute query with filtering, sorting, and pagination
    const questions = await Question.find(filter)
      .sort(sortOption)
      .skip(skip)
      .limit(limitNum)
      .populate('submittedBy', 'name');

    // Get total count for pagination metadata
    const total = await Question.countDocuments(filter);
    const totalPages = Math.ceil(total / limitNum);

    // Return response with pagination metadata
    res.status(200).json({
      success: true,
      count: total,
      page: pageNum,
      pages: totalPages,
>>>>>>> 0df4299e
      data: questions
    });

  } catch (error) {
    next(error);
  }
};

/*
 * @route   GET /api/questions/:id
 * @desc    Get a single question by ID
 * @access  Public
 */

export const getQuestionById = async (req, res, next) => {
  try {
    const { id } = req.params;

    // Find question and populate submittedBy
    const question = await Question.findById(id).populate('submittedBy', 'name');

    if (!question) {
      return res.status(404).json({
        success: false,
        message: 'Question not found'
      });
    }

    res.status(200).json({
      success: true,
      message: 'Question fetched successfully',
      question
    });

  } catch (error) {
    next(error);
  }
};


/**
 * TODO: IMPLEMENT UPDATE QUESTION
 *
 * @route   PUT /api/questions/:id
 * @desc    Update a question (admin or question owner only)
 * @access  Private
 *
 * AUTHORIZATION:
 * - Only admin or the user who submitted can update
 * - Check: req.user.role === 'admin' || question.submittedBy === req.user.id
 *
 * Steps:
 * 1. Find question by ID
 * 2. Check authorization
 * 3. Update allowed fields (questionText, topic, difficulty)
 * 4. Save updated question
 * 5. Return updated question
 *
 * ALLOWED UPDATES: questionText, topic, difficulty
 * NOT ALLOWED: company, role, upvotes, submittedBy
 */

export const updateQuestion = async (req, res, next) => {
  try {
    const { id } = req.params;
    const { questionText, topic, difficulty } = req.body;

    // Find question by ID
    const question = await Question.findById(id);

    // Check if question exists
    if (!question) {
      return res.status(404).json({
        success: false,
        message: 'Question not found'
      });
    }

    // Authorization: Check if user is admin OR question owner
    if (req.user.role !== 'admin' && question.submittedBy.toString() !== req.user.id) {
      return res.status(403).json({
        success: false,
        message: 'Not authorized to update this question'
      });
    }

    // Update fields if they exist in request body
    if (questionText) question.questionText = questionText;
    if (topic) question.topic = topic;
    if (difficulty) question.difficulty = difficulty;

    // Save the updated question
    const updatedQuestion = await question.save();

<<<<<<< HEAD


    const question = await Question.findById(id);
    if (!question) return res.status(404).json({ success: false, message: "Question not found" });

    if (req.user.role !== 'admin' && question.submittedBy.toString() !== req.user.id) {
      return res.status(403).json({ success: false, message: "Forbidden" });
    }

    if (questionText) question.questionText = questionText;
    if (topic) question.topic = topic;
    if (difficulty) question.difficulty = difficulty;

    const updatedQuestion = await question.save();

    res.status(200).json({
      success: true,
      message: "Question updated successfully",
=======
    res.status(200).json({
      success: true,
      message: 'Question updated successfully',
>>>>>>> 0df4299e
      data: updatedQuestion
    });

  } catch (error) {
    next(error);
  }
};

/*
 * @route   DELETE /api/questions/:id
 * @desc    Delete a question (admin or owner only)
 * @access  Private
 */
export const deleteQuestion = async (req, res, next) => {
  try {
    const { id } = req.params;

    // Find question
    const question = await Question.findById(id).select('submittedBy');
    if (!question) {
      return res.status(404).json({
        success: false,
        message: "Question not found"
      });
    }

    // Authorization check using req.user
    if (!(question.submittedBy.toString() === req.user.id || req.user.role === 'admin')) {
      return res.status(403).json({
        success: false,
        message: "Forbidden to delete the question"
      });
    }

    // Delete
    await question.deleteOne();

    res.status(200).json({
      success: true,
      message: "Question deleted"
    });
  } catch (error) {
    next(error);
  }
};

/**
 * TODO: IMPLEMENT UPVOTE QUESTION
 *
 * @route   POST /api/questions/:id/upvote
 * @desc    Upvote or remove upvote from a question (toggle)
 * @access  Private (authenticated users only)
 */

export const upvoteQuestion = async (req, res, next) => {
  try {
    const { id } = req.params;
    const userId = req.user.id;

    const question = await Question.findById(id);
    if (!question) {
      return res.status(404).json({
        success: false,
        message: "Question not found"
      });
    }

    // Toggle upvote using model method
    const upvotedQuestion = await question.addUpvote(userId);

    // Check if user is now in upvotedBy array
    const isUserUpvoted = upvotedQuestion.upvotedBy.some(uid => uid.toString() === userId);

    res.status(200).json({
      success: true,
      message: isUserUpvoted ? "Question upvoted" : "Upvote removed",
      upvotes: upvotedQuestion.upvotes
    });

  } catch (error) {
    next(error);
  }
};

/*
 * @route   GET /api/questions/:id/upvotes
 * @desc    Get total upvotes for a question
 * @access  Public
 */

export const getQuestionUpvotes = async (req, res, next) => {
  try {
    const { id } = req.params;

    const question = await Question.findById(id);
    if (!question) {
      return res.status(404).json({
        success: false,
        message: "Question not found"
      });
    }

    res.status(200).json({
      success: true,
      message: 'Upvotes fetched successfully',
      upvotes: question.upvotes
    });
  } catch (error) {
    next(error);
  }
};

/*
 * @route   GET /api/questions/search?q=keyword
 * @desc    Search questions by keyword in questionText, company, or topic
 * @access  Public
 */

export const searchQuestions = async (req, res, next) => {
  try {
    const { q } = req.query;

    if (!q || q.trim() === '') {
      return res.status(400).json({
        success: false,
        message: "Search query is required"
      });
    }

    // Build case-insensitive regex
    const searchRegex = new RegExp(q, 'i');

    // Search across multiple fields
    const questions = await Question.find({
      $or: [
        { questionText: searchRegex },
        { company: searchRegex },
        { topic: searchRegex }
      ]
    }).sort({ createdAt: -1 });

    res.status(200).json({
      success: true,
      message: questions.length ? "Questions fetched successfully" : "No questions found",
      count: questions.length,
      questions
    });

  } catch (error) {
    next(error);
  }
};

/*
 * @route   GET /api/categories
 * @desc    Get list of all unique topics and companies
 * @access  Public
 */

export const getCategories = async (req, res, next) => {
  try {
    // Get distinct values from the Question collection
    const topics = await Question.distinct('topic');
    const companies = await Question.distinct('company');
    const roles = await Question.distinct('role');

    res.status(200).json({
      success: true,
      topics,
      companies,
      roles
    });
  } catch (error) {
    next(error);
  }
};<|MERGE_RESOLUTION|>--- conflicted
+++ resolved
@@ -65,7 +65,6 @@
     // Extract required fields from request body
     const { questionText, company, topic, role, difficulty } = req.body;
 
-<<<<<<< HEAD
     // Create question with submittedBy field (optional for anonymous)
     // const question = await Question.create({
     //   questionText,
@@ -76,26 +75,13 @@
     //   submittedBy: req.user ? req.user.id : null
     // });
 
-=======
-    // Create question with submittedBy field from authenticated user
->>>>>>> 0df4299e
     const question = await Question.create({
       questionText,
       company,
       topic,
       role,
       difficulty,
-<<<<<<< HEAD
       submittedBy: req.user ? req.user.id : null
-=======
-      submittedBy: req.user.id
-    });
-
-    res.status(201).json({
-      success: true,
-      message: "Question created successfully",
-      data: question
->>>>>>> 0df4299e
     });
 
     res.status(201).json({
@@ -154,7 +140,6 @@
     // Extract query parameters
     const { company, topic, role, difficulty, sort, fromDate, toDate, page = 1, limit = 10 } = req.query;
 
-<<<<<<< HEAD
     // Build filter object
 
     // if (company) filter.company = company;
@@ -189,34 +174,22 @@
     // Get total count
     // const total = await Question.countDocuments(filter);
 
-=======
-    // Build filter object based on query parameters
->>>>>>> 0df4299e
     const filter = {};
     if (company) filter.company = company;
     if (topic) filter.topic = topic;
     if (role) filter.role = role;
     if (difficulty) filter.difficulty = difficulty;
 
-<<<<<<< HEAD
-=======
-    // Handle date range filtering on createdAt field
->>>>>>> 0df4299e
     if (fromDate || toDate) {
       filter.createdAt = {};
       if (fromDate) filter.createdAt.$gte = new Date(fromDate);
       if (toDate) filter.createdAt.$lte = new Date(toDate);
     }
 
-<<<<<<< HEAD
-=======
-    // Build sort object based on sort parameter
->>>>>>> 0df4299e
     let sortOption = {};
     if (sort === 'latest') sortOption = { createdAt: -1 };
     else if (sort === 'oldest') sortOption = { createdAt: 1 };
     else if (sort === 'upvotes') sortOption = { upvotes: -1 };
-<<<<<<< HEAD
     else sortOption = { createdAt: -1 };
 
     const skip = (page - 1) * limit;
@@ -234,32 +207,6 @@
       count: questions.length,
       page: parseInt(page),
       pages: Math.ceil(total / limit),
-=======
-    else sortOption = { createdAt: -1 }; // default to latest
-
-    // Calculate pagination values
-    const pageNum = parseInt(page);
-    const limitNum = parseInt(limit);
-    const skip = (pageNum - 1) * limitNum;
-
-    // Execute query with filtering, sorting, and pagination
-    const questions = await Question.find(filter)
-      .sort(sortOption)
-      .skip(skip)
-      .limit(limitNum)
-      .populate('submittedBy', 'name');
-
-    // Get total count for pagination metadata
-    const total = await Question.countDocuments(filter);
-    const totalPages = Math.ceil(total / limitNum);
-
-    // Return response with pagination metadata
-    res.status(200).json({
-      success: true,
-      count: total,
-      page: pageNum,
-      pages: totalPages,
->>>>>>> 0df4299e
       data: questions
     });
 
@@ -354,7 +301,6 @@
     // Save the updated question
     const updatedQuestion = await question.save();
 
-<<<<<<< HEAD
 
 
     const question = await Question.findById(id);
@@ -373,11 +319,6 @@
     res.status(200).json({
       success: true,
       message: "Question updated successfully",
-=======
-    res.status(200).json({
-      success: true,
-      message: 'Question updated successfully',
->>>>>>> 0df4299e
       data: updatedQuestion
     });
 
