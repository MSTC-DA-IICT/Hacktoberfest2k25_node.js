--- conflicted
+++ resolved
@@ -22,13 +22,9 @@
 *.njsproj
 *.sln
 *.sw?
-<<<<<<< HEAD
-.env
-=======
 
 # Environment variables
 .env
 .env.local
 .env.production
-backend/.env
->>>>>>> b0849cc4
+backend/.env